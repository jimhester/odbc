--- conflicted
+++ resolved
@@ -1,685 +1,658 @@
-//! \file nanodbc.h The entirety of nanodbc can be found within this file and nanodbc.cpp.
-
-//! \mainpage
-//! 
-//! \section toc Table of Contents
-//! \li \ref license "License"
-//! \li \ref credits "Credits"
-//! \li \ref examples "Example Usage"
-//! \li \ref nanodbc "Namespace Reference"
-//! \li <a href="http://lexicalunit.github.com/nanodbc/">Project Homepage</a>
-//! 
-//! \section license License
-//! Copyright (C) 2013 lexicalunit <amy@lexicalunit.com>
-//! 
-//! The MIT License
-//! 
-//! Permission is hereby granted, free of charge, to any person obtaining a copy
-//! of this software and associated documentation files (the "Software"), to deal
-//! in the Software without restriction, including without limitation the rights
-//! to use, copy, modify, merge, publish, distribute, sublicense, and/or sell
-//! copies of the Software, and to permit persons to whom the Software is
-//! furnished to do so, subject to the following conditions:
-//! 
-//! The above copyright notice and this permission notice shall be included in
-//! all copies or substantial portions of the Software.
-//! 
-//! THE SOFTWARE IS PROVIDED "AS IS", WITHOUT WARRANTY OF ANY KIND, EXPRESS OR
-//! IMPLIED, INCLUDING BUT NOT LIMITED TO THE WARRANTIES OF MERCHANTABILITY,
-//! FITNESS FOR A PARTICULAR PURPOSE AND NONINFRINGEMENT. IN NO EVENT SHALL THE
-//! AUTHORS OR COPYRIGHT HOLDERS BE LIABLE FOR ANY CLAIM, DAMAGES OR OTHER
-//! LIABILITY, WHETHER IN AN ACTION OF CONTRACT, TORT OR OTHERWISE, ARISING FROM,
-//! OUT OF OR IN CONNECTION WITH THE SOFTWARE OR THE USE OR OTHER DEALINGS IN
-//! THE SOFTWARE.
-//! 
-//! \section credits Credits
-//! Much of the code in this file was originally derived from TinyODBC.<br />
-//! TinyODBC is hosted at http://code.google.com/p/tiodbc/<br />
-//! Copyright (C) 2008 SqUe squarious@gmail.com<br />
-//! License: The MIT License<br />
-//! 
-//! Transaction support was based on the implementation in SimpleDB: C++ ODBC database API.<br/>
-//! SimpleDB is hosted at http://simpledb.sourceforge.net<br/>
-//! Copyright (C) 2006 Eminence Technology Pty Ltd<br/>
-//! Copyright (C) 2008-2010,2012 Russell Kliese russell@kliese.id.au<br/>
-//! License: GNU Lesser General Public version 2.1<br/>
-//! 
-//! Some improvements and features are based on The Python ODBC Library.<br/>
-//! The Python ODBC Library is hosted at http://code.google.com/p/pyodbc/<br/>
-//! License: The MIT License<br/>
-//! 
-//! Implementation of column binding inspired by Nick E. Geht's source code posted to on CodeGuru.<br />
-//! GSODBC hosted at http://www.codeguru.com/mfc_database/gsodbc.html<br />
-//! Copyright (C) 2002 Nick E. Geht<br />
-//! License: Perpetual license to reproduce, distribute, adapt, perform, display, and sublicense.<br/>
-//! See http://www.codeguru.com/submission-guidelines.php for details.<br />
-
-//! \page examples Example Usage
-//! \brief Example library usage.
-//! \include example.cpp
-
-#ifndef NANODBC_H
-#define NANODBC_H
-
-#include <stdexcept>
-#include <string>
-
-#ifdef NANODBC_USE_BOOST
-<<<<<<< HEAD
-// Visual C++ 2005
-    #define NANODBC_TR1_STD std::
-    #include <boost/smart_ptr.hpp>
-    #include <boost/cstdint.hpp>
-    namespace std
-    {
-        using namespace boost;
-    }
-#else
-// You must explicitly request C++11 support by defining NANODBC_USE_CPP11 at compile time, otherwise nanodbc will assume it must use tr1 instead.
-#ifndef NANODBC_USE_CPP11
-    #include <tr1/cstdint>
-    #include <tr1/memory>
-    #define NANODBC_TR1_STD std::tr1::
-#else
-    #include <cstdint>
-    #include <memory>
-=======
->>>>>>> aee00906
-    #define NANODBC_TR1_STD std::
-    #include <boost/smart_ptr.hpp>
-    #include <boost/cstdint.hpp>
-    namespace std
-    {
-        using namespace boost;
-    }
-#else
-    // You must explicitly request C++11 support by defining NANODBC_USE_CPP11 at compile time
-    // , otherwise nanodbc will assume it must use tr1 instead.
-    #ifndef NANODBC_USE_CPP11
-        #include <tr1/cstdint>
-        #include <tr1/memory>
-        #define NANODBC_TR1_STD std::tr1::
-    #else
-        #include <cstdint>
-        #include <memory>
-        #define NANODBC_TR1_STD std::
-    #endif
-#endif
-#endif
-
-//! \brief The entirety of nanodbc can be found within this one namespace.
-//! \todo Implement retrieval of blob data.
-//! \todo Implement reflective features for columns, such as type, to enable visitation.
-namespace nanodbc
-{
-
-// You must explicitly request Unicode support by defining NANODBC_USE_UNICODE at compile time.
-#ifndef DOXYGEN
-    #ifdef NANODBC_USE_UNICODE
-        typedef std::wstring string_type;
-    #else
-        typedef std::string string_type;
-    #endif // NANODBC_USE_UNICODE
-#else
-    //! string_type will be std::wstring if NANODBC_USE_UNICODE is defined, otherwise std::string.
-    typedef unspecified-type string_type;
-#endif // DOXYGEN
-
-//! \addtogroup exceptions Exception Types
-//! \brief Possible error conditions.
-//!
-//! Specific errors such as type_incompatible_error, null_access_error, and index_range_error can arise
-//! from improper use of the nanodbc library. The general database_error is for all other situations
-//! in which the ODBC driver or C API reports an error condition. The explanatory string for database_error
-//! will, if possible, contain a diagnostic message obtained from SQLGetDiagRec().
-//! @{
-
-//! \brief Type incompatible.
-//! \see exceptions
-class type_incompatible_error : public std::runtime_error
-{
-public:
-    type_incompatible_error();
-    const char* what() const throw();
-};
-
-//! \brief Accessed null data.
-//! \see exceptions
-class null_access_error : public std::runtime_error
-{
-public:
-    null_access_error();
-    const char* what() const throw();
-};
-
-//! \brief Index out of range.
-//! \see exceptions
-class index_range_error : public std::runtime_error
-{
-public:
-    index_range_error();
-    const char* what() const throw();
-};
-
-//! \brief Programming logic error.
-//! \see exceptions
-class programming_error : public std::runtime_error
-{
-public:
-    explicit programming_error(const std::string& info);
-    const char* what() const throw();
-};
-
-//! \brief General database error.
-//! \see exceptions
-class database_error : public std::runtime_error
-{
-public:
-    //! \brief Creates a runtime_error with a message describing the last ODBC error generated for the given handle and handle_type.
-    //! \param handle The native ODBC statement or connection handle.
-    //! \param handle_type The native ODBC handle type code for the given handle.
-    //! \param info Additional information that will be appended to the beginning of the error message.
-    database_error(void* handle, short handle_type, const std::string& info = "");
-    const char* what() const throw();
-};
-
-//! @}
-
-//! \addtogroup utility Utility Classes
-//! \brief Additional nanodbc utility classes.
-//!
-//! \{
-
-//! \brief A type for representing date data.
-struct date
-{
-    NANODBC_TR1_STD int16_t year; //!< Year [0-inf).
-    NANODBC_TR1_STD int16_t month; //!< Month of the year [1-12].
-    NANODBC_TR1_STD int16_t day; //!< Day of the month [1-31].
-};
-
-//! \brief A type for representing timestamp data.
-struct timestamp
-{
-    NANODBC_TR1_STD int16_t year;   //!< Year [0-inf).
-    NANODBC_TR1_STD int16_t month;  //!< Month of the year [1-12].
-    NANODBC_TR1_STD int16_t day;    //!< Day of the month [1-31].
-    NANODBC_TR1_STD int16_t hour;   //!< Hours since midnight [0-23].
-    NANODBC_TR1_STD int16_t min;    //!< Minutes after the hour [0-59].
-    NANODBC_TR1_STD int16_t sec;    //!< Seconds after the minute.
-    NANODBC_TR1_STD int32_t fract;  //!< Fractional seconds.
-};
-
-//! \}
-
-//! \addtogroup main Main Classes
-//! \brief Main nanodbc classes.
-//!
-//! @{
-
-//! \brief A resource for managing transaction commits and rollbacks.
-//!
-//! \attention You will want to use transactions if you are doing batch operations because it will prevent auto commits from occurring after each individual operation is executed.
-class transaction
-{
-public:
-    //! \brief Begin a transaction on the given connection object.
-    //! \post Operations that modify the database must now be committed before taking effect.
-    //! \throws database_error
-    explicit transaction(const class connection& conn);
-
-    //! Copy constructor.
-    transaction(const transaction& rhs);
-
-    //! Assignment.
-    transaction& operator=(transaction rhs);
-
-    //! Member swap.
-    void swap(transaction& rhs) throw();
-
-    //! \brief If this transaction has not been committed, will will rollback any modifying operations.
-    ~transaction() throw();
-
-    //! \brief Marks this transaction for commit.
-    //! \throws database_error
-    void commit();
-
-    //! \brief Marks this transaction for rollback.
-    void rollback() throw();
-
-    //! Returns the connection object.
-    class connection& connection();
-
-    //! Returns the connection object.
-    const class connection& connection() const;
-
-    //! Returns the connection object.
-    operator class connection&();
-
-    //! Returns the connection object.
-    operator const class connection&() const;
-
-private:
-    class transaction_impl;
-    friend class nanodbc::connection;
-
-private:
-    NANODBC_TR1_STD shared_ptr<transaction_impl> impl_;
-};
-
-//! \brief Represents a statement on the database.
-class statement
-{
-public:
-    //! \brief Provides support for retrieving output/return parameters.
-    //! \see bind_parameter()
-    enum param_direction
-    {
-        PARAM_IN //!< Binding an input parameter.
-        , PARAM_OUT //!< Binding an output parameter.
-        , PARAM_INOUT //!< Binding an input/output parameter.
-        , PARAM_RETURN //!< Binding a return parameter.
-    };
-
-public:
-    //! \brief Creates a new un-prepared statement.
-    //! \see execute(), execute_direct(), open(), prepare()
-    statement();
-
-    //! \brief Constructs a statement object and associates it to the given connection.
-    //! \param conn The connection to use.
-    //! \see open(), prepare()
-    explicit statement(class connection& conn);
-
-    //! \brief Constructs and prepares a statement using the given connection and query.
-    //! \param conn The connection to use.
-    //! \param query The SQL query statement.
-    //! \see execute(), execute_direct(), open(), prepare()
-    statement(class connection& conn, const string_type& query);
-
-    //! Copy constructor.
-    statement(const statement& rhs);
-
-    //! Assignment.
-    statement& operator=(statement rhs);
-
-    //! Member swap.
-    void swap(statement& rhs) throw();
-
-    //! \brief Closes the statement.
-    //! \see close()
-    ~statement() throw();
-
-    //! \brief Creates a statement for the given connection.
-    //! \param conn The connection where the statement will be executed.
-    //! \throws database_error
-    void open(class connection& conn);
-
-    //! \brief Returns true if connection is open.
-    bool open() const;
-
-    //! \brief Returns true if connected to the database.
-    bool connected() const;
-
-    //! \brief Returns the associated connection object if any.
-    class connection& connection();
-
-    //! \brief Returns the associated connection object if any.
-    const class connection& connection() const;
-
-    //! \brief Returns the native ODBC statement handle.
-    void* native_statement_handle() const;
-
-    //! \brief Closes the statement and frees all associated resources.
-    void close();
-
-    //! \brief Cancels execution of the statement.
-    //! \throws database_error
-    void cancel();
-
-    //! \brief Opens and prepares the given statement to execute on the given connection.
-    //! \param conn The connection where the statement will be executed.
-    //! \param query The SQL query that will be executed.
-    //! \see open()
-    //! \throws database_error
-    void prepare(class connection& conn, const string_type& query);
-
-    //! \brief Prepares the given statement to execute its associated connection.
-    //! If the statement is not open throws programming_error.
-    //! \param conn The connection where the statement will be executed.
-    //! \param query The SQL query that will be executed.
-    //! \see open()
-    //! \throws database_error, programming_error
-    void prepare(const string_type& query);
-
-    //! \brief Immediately opens, prepares, and executes the given query directly on the given connection.
-    //! \param conn The connection where the statement will be executed.
-    //! \param query The SQL query that will be executed.
-    //! \param batch_operations Numbers of rows to fetch per rowset, or the number of batch parameters to process.
-    //! \return A result set object.
-    //! \attention You will want to use transactions if you are doing batch operations because it will prevent auto commits from occurring after each individual operation is executed.
-    //! \see open(), prepare(), execute(), result, transaction
-    class result execute_direct(class connection& conn, const string_type& query, long batch_operations = 1);
-
-    //! \brief Execute the previously prepared query now.
-    //! \param batch_operations Numbers of rows to fetch per rowset, or the number of batch parameters to process.
-    //! \throws database_error
-    //! \return A result set object.
-    //! \attention You will want to use transactions if you are doing batch operations because it will prevent auto commits from occurring after each individual operation is executed.
-    //! \see open(), prepare(), execute(), result, transaction
-    class result execute(long batch_operations = 1);
-
-    //! \brief Returns the number of rows affected by the request or –1 if the number of affected rows is not available.
-    //! \throws database_error
-    long affected_rows() const;
-
-    //! \brief Returns the number of columns in a result set.
-    //! \throws database_error
-    short columns() const;
-
-    //! \brief Resets all currently bound parameters.
-    void reset_parameters() throw();
-
-    //! \brief Returns the parameter size for the indicated parameter placeholder within a prepared statement.
-    unsigned long parameter_size(long param) const;
-
-    enum param_direction { In, Out, InOut, Return };
-
-    //! \brief Binds the given value to the given parameter placeholder number in the prepared statement.
-    //!
-    //! If your prepared SQL query has any ? placeholders, this is how you bind values to them.
-    //! Placeholder numbers count from left to right and are 0-indexed.
-    //! 
-    //! \param param Placeholder position.
-    //! \param value Value to substitute into placeholder.
-    //! \param nulls Used to batch insert nulls into the database.
-    //! \throws database_error
-    template<class T>
-<<<<<<< HEAD
-    void bind_parameter(long param, const T* value, long* nulls = 0, param_direction direction = In);
-=======
-    void bind_parameter(long param, const T* value, long* nulls = 0, param_direction direction = PARAM_IN);
->>>>>>> aee00906
-
-    //! \brief Binds the given values to the given parameter placeholder number in the prepared statement.
-    //!
-    //! If your prepared SQL query has any ? placeholders, this is how you bind values to them.
-    //! Placeholder numbers count from left to right and are 0-indexed.
-    //! 
-    //! Typically you would use bulk operations with a row size of N when executing a statement bound this way.
-    //! 
-    //! \param param Placeholder position.
-    //! \param values Values to bulk substitute into placeholder.
-    //! \throws database_error
-    template<class T, std::size_t N>
-    void bind_parameter(long param, const T(*values)[N])
-    {
-        bind_parameter(param, reinterpret_cast<const T*>(values));
-    }
-
-private:
-    class statement_impl;
-    friend class nanodbc::result;
-
-private:
-    NANODBC_TR1_STD shared_ptr<statement_impl> impl_;
-};
-
-//! \brief Manages and encapsulates ODBC resources such as the connection and environment handles.
-class connection
-{
-public:
-    //! \brief Create new connection object, initially not connected.
-    connection();
-
-    //! Copy constructor.
-    connection(const connection& rhs);
-
-    //! Assignment.
-    connection& operator=(connection rhs);
-
-    //! Member swap.
-    void swap(connection&) throw();
-
-    //! \brief Create new connection object and immediately connect to the given data source.
-    //! \param dsn The name of the data source.
-    //! \param user The username for authenticating to the data source.
-    //! \param pass The password for authenticating to the data source.
-    //! \param timeout The number in seconds before connection timeout.
-    //! \throws database_error
-    //! \see connected(), connect()
-    connection(const string_type& dsn, const string_type& user, const string_type& pass, long timeout = 5);
-
-    //! \brief Create new connection object and immediately connect using the given connection string.
-    //! \param connection_string The connection string for establishing a connection.
-    //! \throws database_error
-    //! \see connected(), connect()
-    connection(const string_type& connection_string, long timeout = 5);
-
-    //! \brief Automatically disconnects from the database and frees all associated resources.
-    ~connection() throw();
-
-    //! \brief Create new connection object and immediately connect to the given data source.
-    //! \param dsn The name of the data source.
-    //! \param user The username for authenticating to the data source.
-    //! \param pass The password for authenticating to the data source.
-    //! \param timeout The number in seconds before connection timeout.
-    //! \throws database_error
-    //! \see connected()
-    void connect(const string_type& dsn, const string_type& user, const string_type& pass, long timeout = 5);
-
-    //! \brief Create new connection object and immediately connect using the given connection string.
-    //! \param connection_string The connection string for establishing a connection.
-    //! \param timeout The number in seconds before connection timeout.
-    //! \throws database_error
-    //! \see connected()
-    void connect(const string_type& connection_string, long timeout = 5);
-
-    //! \brief Returns true if connected to the database.
-    bool connected() const;
-
-    //! \brief Disconnects from the database, but maintains environment and handle resources.
-    void disconnect() throw();
-
-    //! \brief Returns the number of transactions currently held for this connection.
-    std::size_t transactions() const;
-
-    //! \brief Returns the native ODBC database connection handle.
-    void* native_dbc_handle() const;
-
-    //! \brief Returns the native ODBC environment handle.
-    void* native_env_handle() const;
-
-    //! \brief Returns the name of the ODBC driver.
-    //! \throws database_error
-    string_type driver_name() const;
-
-private:
-    std::size_t ref_transaction();
-    std::size_t unref_transaction();
-    bool rollback() const;
-    void rollback(bool onoff);
-
-private:
-    class connection_impl;
-    friend class nanodbc::transaction::transaction_impl;
-
-private:
-    NANODBC_TR1_STD shared_ptr<connection_impl> impl_;
-};
-
-//! \brief A resource for managing result sets from statement execution.
-//!
-//! \see statement::execute(), statement::execute_direct()
-//! \note result objects may be copied, however all copies will refer to the same underlying ODBC result set.
-class result
-{
-public:
-    //! Empty result set.
-    result();
-
-    //! Free result set.
-    ~result() throw();
-
-    //! Copy constructor.
-    result(const result& rhs);
-
-    //! Assignment.
-    result& operator=(result rhs);
-
-    //! Member swap.
-    void swap(result& rhs) throw();
-
-    //! \brief Returns the native ODBC statement handle.
-    void* native_statement_handle() const;
-
-    //! \brief The rowset size for this result set.
-    long rowset_size() const throw();
-
-    //! \brief Returns the number of rows affected by the request or –1 if the number of affected rows is not available.
-    //! \throws database_error
-    long affected_rows() const;
-
-    //! \brief Returns the number of rows in the current rowset or 0 if the number of rows is not available.
-    long rows() const throw();
-
-    //! \brief Returns the number of columns in a result set.
-    //! \throws database_error
-    short columns() const;
-
-    //! \brief Fetches the first row in the current result set.
-    //! \return true if there are more results or false otherwise.
-    //! \throws database_error
-    bool first();
-
-    //! \brief Fetches the last row in the current result set.
-    //! \return true if there are more results or false otherwise.
-    //! \throws database_error
-    bool last();
-
-    //! \brief Fetches the next row in the current result set.
-    //! \return true if there are more results or false otherwise.
-    //! \throws database_error
-    bool next();
-
-    //! \brief Fetches the prior row in the current result set.
-    //! \return true if there are more results or false otherwise.
-    //! \throws database_error
-    bool prior();
-
-    //! \brief Moves to and fetches the specified row in the current result set.
-    //! \return true if there are results or false otherwise.
-    //! \throws database_error
-    bool move(long row);
-
-    //! \brief Skips a number of rows and then fetches the resulting row in the current result set.
-    //! \return true if there are results or false otherwise.
-    //! \throws database_error
-    bool skip(long rows);
-
-    //! \brief Returns the row position in the current result set.
-    unsigned long position() const;
-
-    //! \brief Returns true if there are no more results in the current result set.
-    bool end() const throw();
-
-    //! \brief Gets data from the given column in the selected row of the current rowset.
-    //!
-    //! Columns are numbered from left to right and 0-indexed.
-    //! \param Column position. 
-    //! \param row If there are multiple rows in this rowset, get from the specified row.
-    //! \throws database_error, index_range_error, type_incompatible_error, null_access_error
-    template<class T>
-    T get(short column) const;
-
-    //! \brief Gets data from the given column in the selected row of the current rowset.
-    //! If the data is null, fallback is returned instead.
-    //!
-    //! Columns are numbered from left to right and 0-indexed.
-    //! \param Column position. 
-    //! \param row If there are multiple rows in this rowset, get from the specified row.
-    //! \throws database_error, index_range_error, type_incompatible_error
-    template<class T>
-    T get(short column, const T& fallback) const;
-
-    //! \brief Returns true if and only if the given column in the selected row of the current rowset is null.
-    //!
-    //! Columns are numbered from left to right and 0-indexed.
-    //! \param Column position. 
-    //! \param row If there are multiple rows in this rowset, get from the specified row.
-    //! \throws database_error, index_range_error
-    bool is_null(short column) const;
-
-    //! \brief Returns the name of the specified column.
-    //!
-    //! Columns are numbered from left to right and 0-indexed.
-    //! \param Column position. 
-    //! \throws index_range_error
-    string_type column_name(short column) const;
-
-    //! Returns a identifying integer value representing the C type of this column.
-    int column_datatype(short column) const;
-
-    //! Returns the next result, for example when stored procedure returns multiple result sets.
-    bool next_result() const;
-
-private:
-    result(statement statement, long rowset_size);
-
-private:
-    class result_impl;
-    friend class nanodbc::statement::statement_impl;
-
-private:
-    NANODBC_TR1_STD shared_ptr<result_impl> impl_;
-};
-
-//! @}
-
-//! \addtogroup main Free Functions
-//! \brief Convenience functions.
-//!
-//! @{
-
-//! \brief Immediately opens, prepares, and executes the given query directly on the given connection.
-//! \param conn The connection where the statement will be executed.
-//! \param query The SQL query that will be executed.
-//! \param batch_operations Numbers of rows to fetch per rowset, or the number of batch parameters to process.
-//! \return A result set object.
-//! \attention You will want to use transactions if you are doing batch operations because it will prevent auto commits from occurring after each individual operation is executed.
-//! \see open(), prepare(), execute(), result, transaction
-result execute(connection& conn, const string_type& query, long batch_operations = 1);
-
-//! \brief Execute the previously prepared query now.
-//! \param stmt The prepared statement that will be executed.
-//! \param batch_operations Numbers of rows to fetch per rowset, or the number of batch parameters to process.
-//! \throws database_error
-//! \return A result set object.
-//! \attention You will want to use transactions if you are doing batch operations because it will prevent auto commits from occurring after each individual operation is executed.
-//! \see open(), prepare(), execute(), result
-result execute(statement& stmt, long batch_operations = 1);
-
-//! \brief Execute the previously prepared query now.
-//! Executes within the context of a transaction object and commits the transaction directly after execution.
-//! \param stmt The prepared statement that will be executed in batch.
-//! \param batch_operations Numbers of rows to fetch per rowset, or the number of batch parameters to process.
-//! \throws database_error
-//! \return A result set object.
-//! \see open(), prepare(), execute(), result, transaction
-result transact(statement& stmt, long batch_operations);
-
-//! \brief Prepares the given statement to execute on it associated connection.
-//! If the statement is not open throws programming_error.
-//! \param conn The connection where the statement will be executed.
-//! \param query The SQL query that will be executed.
-//! \see open()
-//! \throws database_error, programming_error
-void prepare(statement& stmt, const string_type& query);
-
-//! @}
-
-} // namespace nanodbc
-
-#undef NANODBC_TR1_STD
-
-#endif // NANODBC_H
+//! \file nanodbc.h The entirety of nanodbc can be found within this file and nanodbc.cpp.
+
+//! \mainpage
+//! 
+//! \section toc Table of Contents
+//! \li \ref license "License"
+//! \li \ref credits "Credits"
+//! \li \ref examples "Example Usage"
+//! \li \ref nanodbc "Namespace Reference"
+//! \li <a href="http://lexicalunit.github.com/nanodbc/">Project Homepage</a>
+//! 
+//! \section license License
+//! Copyright (C) 2013 lexicalunit <amy@lexicalunit.com>
+//! 
+//! The MIT License
+//! 
+//! Permission is hereby granted, free of charge, to any person obtaining a copy
+//! of this software and associated documentation files (the "Software"), to deal
+//! in the Software without restriction, including without limitation the rights
+//! to use, copy, modify, merge, publish, distribute, sublicense, and/or sell
+//! copies of the Software, and to permit persons to whom the Software is
+//! furnished to do so, subject to the following conditions:
+//! 
+//! The above copyright notice and this permission notice shall be included in
+//! all copies or substantial portions of the Software.
+//! 
+//! THE SOFTWARE IS PROVIDED "AS IS", WITHOUT WARRANTY OF ANY KIND, EXPRESS OR
+//! IMPLIED, INCLUDING BUT NOT LIMITED TO THE WARRANTIES OF MERCHANTABILITY,
+//! FITNESS FOR A PARTICULAR PURPOSE AND NONINFRINGEMENT. IN NO EVENT SHALL THE
+//! AUTHORS OR COPYRIGHT HOLDERS BE LIABLE FOR ANY CLAIM, DAMAGES OR OTHER
+//! LIABILITY, WHETHER IN AN ACTION OF CONTRACT, TORT OR OTHERWISE, ARISING FROM,
+//! OUT OF OR IN CONNECTION WITH THE SOFTWARE OR THE USE OR OTHER DEALINGS IN
+//! THE SOFTWARE.
+//! 
+//! \section credits Credits
+//! Much of the code in this file was originally derived from TinyODBC.<br />
+//! TinyODBC is hosted at http://code.google.com/p/tiodbc/<br />
+//! Copyright (C) 2008 SqUe squarious@gmail.com<br />
+//! License: The MIT License<br />
+//! 
+//! Transaction support was based on the implementation in SimpleDB: C++ ODBC database API.<br/>
+//! SimpleDB is hosted at http://simpledb.sourceforge.net<br/>
+//! Copyright (C) 2006 Eminence Technology Pty Ltd<br/>
+//! Copyright (C) 2008-2010,2012 Russell Kliese russell@kliese.id.au<br/>
+//! License: GNU Lesser General Public version 2.1<br/>
+//! 
+//! Some improvements and features are based on The Python ODBC Library.<br/>
+//! The Python ODBC Library is hosted at http://code.google.com/p/pyodbc/<br/>
+//! License: The MIT License<br/>
+//! 
+//! Implementation of column binding inspired by Nick E. Geht's source code posted to on CodeGuru.<br />
+//! GSODBC hosted at http://www.codeguru.com/mfc_database/gsodbc.html<br />
+//! Copyright (C) 2002 Nick E. Geht<br />
+//! License: Perpetual license to reproduce, distribute, adapt, perform, display, and sublicense.<br/>
+//! See http://www.codeguru.com/submission-guidelines.php for details.<br />
+
+//! \page examples Example Usage
+//! \brief Example library usage.
+//! \include example.cpp
+
+#ifndef NANODBC_H
+#define NANODBC_H
+
+#include <stdexcept>
+#include <string>
+
+#ifdef NANODBC_USE_BOOST
+    #define NANODBC_TR1_STD std::
+    #include <boost/smart_ptr.hpp>
+    #include <boost/cstdint.hpp>
+    namespace std
+    {
+        using namespace boost;
+    }
+#else
+    // You must explicitly request C++11 support by defining NANODBC_USE_CPP11 at compile time
+    // , otherwise nanodbc will assume it must use tr1 instead.
+    #ifndef NANODBC_USE_CPP11
+        #include <tr1/cstdint>
+        #include <tr1/memory>
+        #define NANODBC_TR1_STD std::tr1::
+    #else
+        #include <cstdint>
+        #include <memory>
+        #define NANODBC_TR1_STD std::
+    #endif
+#endif
+
+//! \brief The entirety of nanodbc can be found within this one namespace.
+//! \todo Implement retrieval of blob data.
+//! \todo Implement reflective features for columns, such as type, to enable visitation.
+namespace nanodbc
+{
+
+// You must explicitly request Unicode support by defining NANODBC_USE_UNICODE at compile time.
+#ifndef DOXYGEN
+    #ifdef NANODBC_USE_UNICODE
+        typedef std::wstring string_type;
+    #else
+        typedef std::string string_type;
+    #endif // NANODBC_USE_UNICODE
+#else
+    //! string_type will be std::wstring if NANODBC_USE_UNICODE is defined, otherwise std::string.
+    typedef unspecified-type string_type;
+#endif // DOXYGEN
+
+//! \addtogroup exceptions Exception Types
+//! \brief Possible error conditions.
+//!
+//! Specific errors such as type_incompatible_error, null_access_error, and index_range_error can arise
+//! from improper use of the nanodbc library. The general database_error is for all other situations
+//! in which the ODBC driver or C API reports an error condition. The explanatory string for database_error
+//! will, if possible, contain a diagnostic message obtained from SQLGetDiagRec().
+//! @{
+
+//! \brief Type incompatible.
+//! \see exceptions
+class type_incompatible_error : public std::runtime_error
+{
+public:
+    type_incompatible_error();
+    const char* what() const throw();
+};
+
+//! \brief Accessed null data.
+//! \see exceptions
+class null_access_error : public std::runtime_error
+{
+public:
+    null_access_error();
+    const char* what() const throw();
+};
+
+//! \brief Index out of range.
+//! \see exceptions
+class index_range_error : public std::runtime_error
+{
+public:
+    index_range_error();
+    const char* what() const throw();
+};
+
+//! \brief Programming logic error.
+//! \see exceptions
+class programming_error : public std::runtime_error
+{
+public:
+    explicit programming_error(const std::string& info);
+    const char* what() const throw();
+};
+
+//! \brief General database error.
+//! \see exceptions
+class database_error : public std::runtime_error
+{
+public:
+    //! \brief Creates a runtime_error with a message describing the last ODBC error generated for the given handle and handle_type.
+    //! \param handle The native ODBC statement or connection handle.
+    //! \param handle_type The native ODBC handle type code for the given handle.
+    //! \param info Additional information that will be appended to the beginning of the error message.
+    database_error(void* handle, short handle_type, const std::string& info = "");
+    const char* what() const throw();
+};
+
+//! @}
+
+//! \addtogroup utility Utility Classes
+//! \brief Additional nanodbc utility classes.
+//!
+//! \{
+
+//! \brief A type for representing date data.
+struct date
+{
+    NANODBC_TR1_STD int16_t year; //!< Year [0-inf).
+    NANODBC_TR1_STD int16_t month; //!< Month of the year [1-12].
+    NANODBC_TR1_STD int16_t day; //!< Day of the month [1-31].
+};
+
+//! \brief A type for representing timestamp data.
+struct timestamp
+{
+    NANODBC_TR1_STD int16_t year;   //!< Year [0-inf).
+    NANODBC_TR1_STD int16_t month;  //!< Month of the year [1-12].
+    NANODBC_TR1_STD int16_t day;    //!< Day of the month [1-31].
+    NANODBC_TR1_STD int16_t hour;   //!< Hours since midnight [0-23].
+    NANODBC_TR1_STD int16_t min;    //!< Minutes after the hour [0-59].
+    NANODBC_TR1_STD int16_t sec;    //!< Seconds after the minute.
+    NANODBC_TR1_STD int32_t fract;  //!< Fractional seconds.
+};
+
+//! \}
+
+//! \addtogroup main Main Classes
+//! \brief Main nanodbc classes.
+//!
+//! @{
+
+//! \brief A resource for managing transaction commits and rollbacks.
+//!
+//! \attention You will want to use transactions if you are doing batch operations because it will prevent auto commits from occurring after each individual operation is executed.
+class transaction
+{
+public:
+    //! \brief Begin a transaction on the given connection object.
+    //! \post Operations that modify the database must now be committed before taking effect.
+    //! \throws database_error
+    explicit transaction(const class connection& conn);
+
+    //! Copy constructor.
+    transaction(const transaction& rhs);
+
+    //! Assignment.
+    transaction& operator=(transaction rhs);
+
+    //! Member swap.
+    void swap(transaction& rhs) throw();
+
+    //! \brief If this transaction has not been committed, will will rollback any modifying operations.
+    ~transaction() throw();
+
+    //! \brief Marks this transaction for commit.
+    //! \throws database_error
+    void commit();
+
+    //! \brief Marks this transaction for rollback.
+    void rollback() throw();
+
+    //! Returns the connection object.
+    class connection& connection();
+
+    //! Returns the connection object.
+    const class connection& connection() const;
+
+    //! Returns the connection object.
+    operator class connection&();
+
+    //! Returns the connection object.
+    operator const class connection&() const;
+
+private:
+    class transaction_impl;
+    friend class nanodbc::connection;
+
+private:
+    NANODBC_TR1_STD shared_ptr<transaction_impl> impl_;
+};
+
+//! \brief Represents a statement on the database.
+class statement
+{
+public:
+    //! \brief Provides support for retrieving output/return parameters.
+    //! \see bind_parameter()
+    enum param_direction
+    {
+        PARAM_IN //!< Binding an input parameter.
+        , PARAM_OUT //!< Binding an output parameter.
+        , PARAM_INOUT //!< Binding an input/output parameter.
+        , PARAM_RETURN //!< Binding a return parameter.
+    };
+
+public:
+    //! \brief Creates a new un-prepared statement.
+    //! \see execute(), execute_direct(), open(), prepare()
+    statement();
+
+    //! \brief Constructs a statement object and associates it to the given connection.
+    //! \param conn The connection to use.
+    //! \see open(), prepare()
+    explicit statement(class connection& conn);
+
+    //! \brief Constructs and prepares a statement using the given connection and query.
+    //! \param conn The connection to use.
+    //! \param query The SQL query statement.
+    //! \see execute(), execute_direct(), open(), prepare()
+    statement(class connection& conn, const string_type& query);
+
+    //! Copy constructor.
+    statement(const statement& rhs);
+
+    //! Assignment.
+    statement& operator=(statement rhs);
+
+    //! Member swap.
+    void swap(statement& rhs) throw();
+
+    //! \brief Closes the statement.
+    //! \see close()
+    ~statement() throw();
+
+    //! \brief Creates a statement for the given connection.
+    //! \param conn The connection where the statement will be executed.
+    //! \throws database_error
+    void open(class connection& conn);
+
+    //! \brief Returns true if connection is open.
+    bool open() const;
+
+    //! \brief Returns true if connected to the database.
+    bool connected() const;
+
+    //! \brief Returns the associated connection object if any.
+    class connection& connection();
+
+    //! \brief Returns the associated connection object if any.
+    const class connection& connection() const;
+
+    //! \brief Returns the native ODBC statement handle.
+    void* native_statement_handle() const;
+
+    //! \brief Closes the statement and frees all associated resources.
+    void close();
+
+    //! \brief Cancels execution of the statement.
+    //! \throws database_error
+    void cancel();
+
+    //! \brief Opens and prepares the given statement to execute on the given connection.
+    //! \param conn The connection where the statement will be executed.
+    //! \param query The SQL query that will be executed.
+    //! \see open()
+    //! \throws database_error
+    void prepare(class connection& conn, const string_type& query);
+
+    //! \brief Prepares the given statement to execute its associated connection.
+    //! If the statement is not open throws programming_error.
+    //! \param conn The connection where the statement will be executed.
+    //! \param query The SQL query that will be executed.
+    //! \see open()
+    //! \throws database_error, programming_error
+    void prepare(const string_type& query);
+
+    //! \brief Immediately opens, prepares, and executes the given query directly on the given connection.
+    //! \param conn The connection where the statement will be executed.
+    //! \param query The SQL query that will be executed.
+    //! \param batch_operations Numbers of rows to fetch per rowset, or the number of batch parameters to process.
+    //! \return A result set object.
+    //! \attention You will want to use transactions if you are doing batch operations because it will prevent auto commits from occurring after each individual operation is executed.
+    //! \see open(), prepare(), execute(), result, transaction
+    class result execute_direct(class connection& conn, const string_type& query, long batch_operations = 1);
+
+    //! \brief Execute the previously prepared query now.
+    //! \param batch_operations Numbers of rows to fetch per rowset, or the number of batch parameters to process.
+    //! \throws database_error
+    //! \return A result set object.
+    //! \attention You will want to use transactions if you are doing batch operations because it will prevent auto commits from occurring after each individual operation is executed.
+    //! \see open(), prepare(), execute(), result, transaction
+    class result execute(long batch_operations = 1);
+
+    //! \brief Returns the number of rows affected by the request or –1 if the number of affected rows is not available.
+    //! \throws database_error
+    long affected_rows() const;
+
+    //! \brief Returns the number of columns in a result set.
+    //! \throws database_error
+    short columns() const;
+
+    //! \brief Resets all currently bound parameters.
+    void reset_parameters() throw();
+
+    //! \brief Returns the parameter size for the indicated parameter placeholder within a prepared statement.
+    unsigned long parameter_size(long param) const;
+
+    //! \brief Binds the given value to the given parameter placeholder number in the prepared statement.
+    //!
+    //! If your prepared SQL query has any ? placeholders, this is how you bind values to them.
+    //! Placeholder numbers count from left to right and are 0-indexed.
+    //! 
+    //! \param param Placeholder position.
+    //! \param value Value to substitute into placeholder.
+    //! \param nulls Used to batch insert nulls into the database.
+    //! \throws database_error
+    template<class T>
+    void bind_parameter(long param, const T* value, long* nulls = 0, param_direction direction = PARAM_IN);
+
+    //! \brief Binds the given values to the given parameter placeholder number in the prepared statement.
+    //!
+    //! If your prepared SQL query has any ? placeholders, this is how you bind values to them.
+    //! Placeholder numbers count from left to right and are 0-indexed.
+    //! 
+    //! Typically you would use bulk operations with a row size of N when executing a statement bound this way.
+    //! 
+    //! \param param Placeholder position.
+    //! \param values Values to bulk substitute into placeholder.
+    //! \throws database_error
+    template<class T, std::size_t N>
+    void bind_parameter(long param, const T(*values)[N])
+    {
+        bind_parameter(param, reinterpret_cast<const T*>(values));
+    }
+
+private:
+    class statement_impl;
+    friend class nanodbc::result;
+
+private:
+    NANODBC_TR1_STD shared_ptr<statement_impl> impl_;
+};
+
+//! \brief Manages and encapsulates ODBC resources such as the connection and environment handles.
+class connection
+{
+public:
+    //! \brief Create new connection object, initially not connected.
+    connection();
+
+    //! Copy constructor.
+    connection(const connection& rhs);
+
+    //! Assignment.
+    connection& operator=(connection rhs);
+
+    //! Member swap.
+    void swap(connection&) throw();
+
+    //! \brief Create new connection object and immediately connect to the given data source.
+    //! \param dsn The name of the data source.
+    //! \param user The username for authenticating to the data source.
+    //! \param pass The password for authenticating to the data source.
+    //! \param timeout The number in seconds before connection timeout.
+    //! \throws database_error
+    //! \see connected(), connect()
+    connection(const string_type& dsn, const string_type& user, const string_type& pass, long timeout = 5);
+
+    //! \brief Create new connection object and immediately connect using the given connection string.
+    //! \param connection_string The connection string for establishing a connection.
+    //! \throws database_error
+    //! \see connected(), connect()
+    connection(const string_type& connection_string, long timeout = 5);
+
+    //! \brief Automatically disconnects from the database and frees all associated resources.
+    ~connection() throw();
+
+    //! \brief Create new connection object and immediately connect to the given data source.
+    //! \param dsn The name of the data source.
+    //! \param user The username for authenticating to the data source.
+    //! \param pass The password for authenticating to the data source.
+    //! \param timeout The number in seconds before connection timeout.
+    //! \throws database_error
+    //! \see connected()
+    void connect(const string_type& dsn, const string_type& user, const string_type& pass, long timeout = 5);
+
+    //! \brief Create new connection object and immediately connect using the given connection string.
+    //! \param connection_string The connection string for establishing a connection.
+    //! \param timeout The number in seconds before connection timeout.
+    //! \throws database_error
+    //! \see connected()
+    void connect(const string_type& connection_string, long timeout = 5);
+
+    //! \brief Returns true if connected to the database.
+    bool connected() const;
+
+    //! \brief Disconnects from the database, but maintains environment and handle resources.
+    void disconnect() throw();
+
+    //! \brief Returns the number of transactions currently held for this connection.
+    std::size_t transactions() const;
+
+    //! \brief Returns the native ODBC database connection handle.
+    void* native_dbc_handle() const;
+
+    //! \brief Returns the native ODBC environment handle.
+    void* native_env_handle() const;
+
+    //! \brief Returns the name of the ODBC driver.
+    //! \throws database_error
+    string_type driver_name() const;
+
+private:
+    std::size_t ref_transaction();
+    std::size_t unref_transaction();
+    bool rollback() const;
+    void rollback(bool onoff);
+
+private:
+    class connection_impl;
+    friend class nanodbc::transaction::transaction_impl;
+
+private:
+    NANODBC_TR1_STD shared_ptr<connection_impl> impl_;
+};
+
+//! \brief A resource for managing result sets from statement execution.
+//!
+//! \see statement::execute(), statement::execute_direct()
+//! \note result objects may be copied, however all copies will refer to the same underlying ODBC result set.
+class result
+{
+public:
+    //! Empty result set.
+    result();
+
+    //! Free result set.
+    ~result() throw();
+
+    //! Copy constructor.
+    result(const result& rhs);
+
+    //! Assignment.
+    result& operator=(result rhs);
+
+    //! Member swap.
+    void swap(result& rhs) throw();
+
+    //! \brief Returns the native ODBC statement handle.
+    void* native_statement_handle() const;
+
+    //! \brief The rowset size for this result set.
+    long rowset_size() const throw();
+
+    //! \brief Returns the number of rows affected by the request or –1 if the number of affected rows is not available.
+    //! \throws database_error
+    long affected_rows() const;
+
+    //! \brief Returns the number of rows in the current rowset or 0 if the number of rows is not available.
+    long rows() const throw();
+
+    //! \brief Returns the number of columns in a result set.
+    //! \throws database_error
+    short columns() const;
+
+    //! \brief Fetches the first row in the current result set.
+    //! \return true if there are more results or false otherwise.
+    //! \throws database_error
+    bool first();
+
+    //! \brief Fetches the last row in the current result set.
+    //! \return true if there are more results or false otherwise.
+    //! \throws database_error
+    bool last();
+
+    //! \brief Fetches the next row in the current result set.
+    //! \return true if there are more results or false otherwise.
+    //! \throws database_error
+    bool next();
+
+    //! \brief Fetches the prior row in the current result set.
+    //! \return true if there are more results or false otherwise.
+    //! \throws database_error
+    bool prior();
+
+    //! \brief Moves to and fetches the specified row in the current result set.
+    //! \return true if there are results or false otherwise.
+    //! \throws database_error
+    bool move(long row);
+
+    //! \brief Skips a number of rows and then fetches the resulting row in the current result set.
+    //! \return true if there are results or false otherwise.
+    //! \throws database_error
+    bool skip(long rows);
+
+    //! \brief Returns the row position in the current result set.
+    unsigned long position() const;
+
+    //! \brief Returns true if there are no more results in the current result set.
+    bool end() const throw();
+
+    //! \brief Gets data from the given column in the selected row of the current rowset.
+    //!
+    //! Columns are numbered from left to right and 0-indexed.
+    //! \param Column position. 
+    //! \param row If there are multiple rows in this rowset, get from the specified row.
+    //! \throws database_error, index_range_error, type_incompatible_error, null_access_error
+    template<class T>
+    T get(short column) const;
+
+    //! \brief Gets data from the given column in the selected row of the current rowset.
+    //! If the data is null, fallback is returned instead.
+    //!
+    //! Columns are numbered from left to right and 0-indexed.
+    //! \param Column position. 
+    //! \param row If there are multiple rows in this rowset, get from the specified row.
+    //! \throws database_error, index_range_error, type_incompatible_error
+    template<class T>
+    T get(short column, const T& fallback) const;
+
+    //! \brief Returns true if and only if the given column in the selected row of the current rowset is null.
+    //!
+    //! Columns are numbered from left to right and 0-indexed.
+    //! \param Column position. 
+    //! \param row If there are multiple rows in this rowset, get from the specified row.
+    //! \throws database_error, index_range_error
+    bool is_null(short column) const;
+
+    //! \brief Returns the name of the specified column.
+    //!
+    //! Columns are numbered from left to right and 0-indexed.
+    //! \param Column position. 
+    //! \throws index_range_error
+    string_type column_name(short column) const;
+
+    //! Returns a identifying integer value representing the C type of this column.
+    int column_datatype(short column) const;
+
+    //! Returns the next result, for example when stored procedure returns multiple result sets.
+    bool next_result() const;
+
+private:
+    result(statement statement, long rowset_size);
+
+private:
+    class result_impl;
+    friend class nanodbc::statement::statement_impl;
+
+private:
+    NANODBC_TR1_STD shared_ptr<result_impl> impl_;
+};
+
+//! @}
+
+//! \addtogroup main Free Functions
+//! \brief Convenience functions.
+//!
+//! @{
+
+//! \brief Immediately opens, prepares, and executes the given query directly on the given connection.
+//! \param conn The connection where the statement will be executed.
+//! \param query The SQL query that will be executed.
+//! \param batch_operations Numbers of rows to fetch per rowset, or the number of batch parameters to process.
+//! \return A result set object.
+//! \attention You will want to use transactions if you are doing batch operations because it will prevent auto commits from occurring after each individual operation is executed.
+//! \see open(), prepare(), execute(), result, transaction
+result execute(connection& conn, const string_type& query, long batch_operations = 1);
+
+//! \brief Execute the previously prepared query now.
+//! \param stmt The prepared statement that will be executed.
+//! \param batch_operations Numbers of rows to fetch per rowset, or the number of batch parameters to process.
+//! \throws database_error
+//! \return A result set object.
+//! \attention You will want to use transactions if you are doing batch operations because it will prevent auto commits from occurring after each individual operation is executed.
+//! \see open(), prepare(), execute(), result
+result execute(statement& stmt, long batch_operations = 1);
+
+//! \brief Execute the previously prepared query now.
+//! Executes within the context of a transaction object and commits the transaction directly after execution.
+//! \param stmt The prepared statement that will be executed in batch.
+//! \param batch_operations Numbers of rows to fetch per rowset, or the number of batch parameters to process.
+//! \throws database_error
+//! \return A result set object.
+//! \see open(), prepare(), execute(), result, transaction
+result transact(statement& stmt, long batch_operations);
+
+//! \brief Prepares the given statement to execute on it associated connection.
+//! If the statement is not open throws programming_error.
+//! \param conn The connection where the statement will be executed.
+//! \param query The SQL query that will be executed.
+//! \see open()
+//! \throws database_error, programming_error
+void prepare(statement& stmt, const string_type& query);
+
+//! @}
+
+} // namespace nanodbc
+
+#undef NANODBC_TR1_STD
+
+#endif // NANODBC_H