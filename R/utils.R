has_names <- function(x) {
  nms <- names(x)
  if (is.null(nms)) {
    rep(FALSE, length(x))
  } else {
    !(is.na(nms) | nms == "")
  }
}

`%||%` <- function(x, y) if (is.null(x)) y else x

string_values <- function(x) {
  unique(x[nzchar(x)])
}

<<<<<<< HEAD
# version of iconv that respects input Encoding, which bare iconv does not.
enc2iconv <- function(x, to, ...) {
  encodings <- Encoding(x)
  for (enc in unique(encodings)) {
    if (enc == to) {
      next
    }
    current <- enc == encodings
    if (enc == "unknown") {
      enc <- ""
    }
    x[current] <- iconv(x[current], from = enc, to = to, ...)
  }
  x
=======
choices_rd <- function(x) {
  paste0(collapse = ", ", paste0("\\sQuote{", x, "}"))
>>>>>>> 66975adf
}<|MERGE_RESOLUTION|>--- conflicted
+++ resolved
@@ -13,7 +13,6 @@
   unique(x[nzchar(x)])
 }
 
-<<<<<<< HEAD
 # version of iconv that respects input Encoding, which bare iconv does not.
 enc2iconv <- function(x, to, ...) {
   encodings <- Encoding(x)
@@ -28,8 +27,8 @@
     x[current] <- iconv(x[current], from = enc, to = to, ...)
   }
   x
-=======
+}
+
 choices_rd <- function(x) {
   paste0(collapse = ", ", paste0("\\sQuote{", x, "}"))
->>>>>>> 66975adf
 }